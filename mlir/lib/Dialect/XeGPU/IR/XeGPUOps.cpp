//===- XeGPUOps.cpp - MLIR XeGPU ops implementation -------------*- C++ -*-===//
//
// Part of the LLVM Project, under the Apache License v2.0 with LLVM Exceptions.
// See https://llvm.org/LICENSE.txt for license information.
// SPDX-License-Identifier: Apache-2.0 WITH LLVM-exception
//
//===----------------------------------------------------------------------===//

#include "mlir/Dialect/Arith/Utils/Utils.h"
#include "mlir/Dialect/Utils/StaticValueUtils.h"
#include "mlir/Dialect/XeGPU/IR/XeGPU.h"
#include "mlir/IR/Builders.h"
#include "mlir/IR/TypeUtilities.h"

#include "llvm/Support/Debug.h"

#define DEBUG_TYPE "xegpu"

namespace mlir {
namespace xegpu {

static void transpose(llvm::ArrayRef<int64_t> trans,
                      SmallVector<int64_t> &shape) {
  SmallVector<int64_t> old = shape;
  for (size_t i = 0; i < trans.size(); i++)
    shape[i] = old[trans[i]];
}

template <typename T>
static std::string makeString(T array, bool breakline = false) {
  std::string buf;
  buf.clear();
  llvm::raw_string_ostream os(buf);
  os << "[";
  for (size_t i = 1; i < array.size(); i++) {
    os << array[i - 1] << ", ";
    if (breakline)
      os << "\n\t\t";
  }
  os << array.back() << "]";
  return buf;
}

static SmallVector<int64_t> getShapeOf(Type type) {
  SmallVector<int64_t> shape;
  if (auto ty = llvm::dyn_cast<ShapedType>(type))
    shape = SmallVector<int64_t>(ty.getShape());
  else
    shape.push_back(1);
  return shape;
}

static int64_t getRankOf(Value val) {
  auto type = val.getType();
  if (auto ty = llvm::dyn_cast<ShapedType>(type))
    return ty.getRank();
  return 0;
}

static bool isReadHintOrNone(const CachePolicyAttr &attr) {
  if (!attr)
    return true;
  auto kind = attr.getValue();
  return kind == CachePolicy::CACHED || kind == CachePolicy::UNCACHED ||
         kind == CachePolicy::STREAMING || kind == CachePolicy::READ_INVALIDATE;
}

static bool isWriteHintOrNone(const CachePolicyAttr &attr) {
  if (!attr)
    return true;
  auto kind = attr.getValue();
  return kind == CachePolicy::CACHED || kind == CachePolicy::UNCACHED ||
         kind == CachePolicy::WRITE_BACK || kind == CachePolicy::WRITE_THROUGH;
}

// Validations for nd instruction arguments is successful if any of these are
// true:
// - tensor descriptor and the output vector shapes exactly match.
// - tensor descriptor has a sg_map attribute and the distributed vector shape
//   matches the tensor descriptor shape when scaled using sg_map factors on
//   each dimension.
static bool isArgShapesValid(ArrayRef<int64_t> descShape,
                             ArrayRef<int64_t> valShape, SGMapAttr sgMap) {
  if (descShape == valShape) {
    if (!sgMap)
      return true;

    // this can be relaxed if necessary by supporting non-2d shapes distribution
    // until the constraints are defined this lives here instead of the tensor
    // descriptor type.
    return valShape.size() == sgMap.getWiLayout().size();
  }

  if (!sgMap)
    return false;

  if (valShape.size() != descShape.size())
    return false;

  for (const auto &[factor, dim, expected] :
       llvm::zip_equal(sgMap.getWiLayout(), valShape, descShape)) {
    if (factor * dim != expected)
      return false;
  }

  return true;
}

//===----------------------------------------------------------------------===//
// XeGPU_CreateNdDescOp
//===----------------------------------------------------------------------===//
void CreateNdDescOp::build(OpBuilder &builder, OperationState &state,
                           Type tdesc, TypedValue<MemRefType> source,
                           llvm::ArrayRef<OpFoldResult> offsets) {
  [[maybe_unused]] auto ty = source.getType();
  assert(ty.hasStaticShape() && offsets.size() == (size_t)ty.getRank());

  llvm::SmallVector<int64_t> staticOffsets;
  llvm::SmallVector<Value> dynamicOffsets;
  dispatchIndexOpFoldResults(offsets, dynamicOffsets, staticOffsets);

  build(builder, state, tdesc, source, dynamicOffsets /* dynamic offsets */,
        ValueRange({}) /* empty dynamic shape */,
        ValueRange({}) /* empty dynamic strides */,
        staticOffsets /* const offsets */, {} /* empty const shape*/,
        {} /* empty const strides*/);
}

void CreateNdDescOp::build(OpBuilder &builder, OperationState &state,
                           Type tdesc, TypedValue<MemRefType> source,
                           llvm::ArrayRef<OpFoldResult> offsets,
                           llvm::ArrayRef<OpFoldResult> shape,
                           llvm::ArrayRef<OpFoldResult> strides) {
  assert(shape.size() && offsets.size() && strides.size() &&
         shape.size() == strides.size() && shape.size() == offsets.size());

  llvm::SmallVector<int64_t> staticOffsets;
  llvm::SmallVector<int64_t> staticShape;
  llvm::SmallVector<int64_t> staticStrides;
  llvm::SmallVector<Value> dynamicOffsets;
  llvm::SmallVector<Value> dynamicShape;
  llvm::SmallVector<Value> dynamicStrides;

  dispatchIndexOpFoldResults(offsets, dynamicOffsets, staticOffsets);
  dispatchIndexOpFoldResults(shape, dynamicShape, staticShape);
  dispatchIndexOpFoldResults(strides, dynamicStrides, staticStrides);

  auto staticOffsetsAttr = builder.getDenseI64ArrayAttr(staticOffsets);
  auto staticShapeAttr = builder.getDenseI64ArrayAttr(staticShape);
  auto staticStridesAttr = builder.getDenseI64ArrayAttr(staticStrides);

  build(builder, state, tdesc, source, dynamicOffsets, dynamicShape,
        dynamicStrides, staticOffsetsAttr, staticShapeAttr, staticStridesAttr);
}

void CreateNdDescOp::build(OpBuilder &builder, OperationState &state,
                           Type tdesc, TypedValue<IntegerType> source,
                           llvm::ArrayRef<OpFoldResult> offsets,
                           llvm::ArrayRef<OpFoldResult> shape,
                           llvm::ArrayRef<OpFoldResult> strides) {
  assert(shape.size() && offsets.size() && strides.size() &&
         shape.size() == strides.size() && shape.size() == offsets.size());

  llvm::SmallVector<int64_t> staticOffsets;
  llvm::SmallVector<int64_t> staticShape;
  llvm::SmallVector<int64_t> staticStrides;
  llvm::SmallVector<Value> dynamicOffsets;
  llvm::SmallVector<Value> dynamicShape;
  llvm::SmallVector<Value> dynamicStrides;

  dispatchIndexOpFoldResults(offsets, dynamicOffsets, staticOffsets);
  dispatchIndexOpFoldResults(shape, dynamicShape, staticShape);
  dispatchIndexOpFoldResults(strides, dynamicStrides, staticStrides);

  auto staticOffsetsAttr = builder.getDenseI64ArrayAttr(staticOffsets);
  auto staticShapeAttr = builder.getDenseI64ArrayAttr(staticShape);
  auto staticStridesAttr = builder.getDenseI64ArrayAttr(staticStrides);

  build(builder, state, tdesc, source, dynamicOffsets, dynamicShape,
        dynamicStrides, staticOffsetsAttr, staticShapeAttr, staticStridesAttr);
}

LogicalResult CreateNdDescOp::verify() {
  auto rank = (int64_t)getMixedOffsets().size();
  bool invalidRank = false;
  bool invalidElemTy = false;

  // Memory space of created TensorDesc should match with the source.
  // Both source and TensorDesc are considered for global memory by default,
  // if the memory scope attr is not specified. If source is an integer,
  // it is considered as ptr to global memory.
  auto srcMemorySpace = getSourceMemorySpace();
  auto tdescMemorySpace = static_cast<unsigned>(getType().getMemorySpace());
  if (srcMemorySpace != tdescMemorySpace)
    return emitOpError("Memory space mismatch.")
           << " Source: " << srcMemorySpace
           << ", TensorDesc: " << tdescMemorySpace;

  // check source type matches the rank if it is a memref.
  // It also should have the same ElementType as TensorDesc.
  auto memrefTy = dyn_cast<MemRefType>(getSourceType());
  if (memrefTy) {
    invalidRank |= (memrefTy.getRank() != rank);
    invalidElemTy |= memrefTy.getElementType() != getElementType();
  }

  // mismatches among shape, strides, and offsets are
  // already handeled by OffsetSizeAndStrideOpInterface.
  // So they are not check here.
  if (invalidRank)
    return emitOpError(
        "Expecting the rank of shape, strides, offsets, and source (if source "
        "is a memref) should match with each other.");

  // check result TensorDesc rank
  invalidRank = (getType().getRank() > 2 || getType().getRank() > rank);

  if (invalidRank)
    return emitOpError(
        "Expecting the TensorDesc rank is up to 2 and not greater than the "
        "ranks of shape, strides, offsets or the memref source.");

  if (invalidElemTy)
    return emitOpError("TensorDesc should have the same element "
                       "type with the source if it is a memref.\n");

  if (getType().isScattered())
    return emitOpError("Expects a non-scattered TensorDesc.\n");

  if (getType().getRank() == 2 &&
      tdescMemorySpace == static_cast<unsigned>(MemorySpace::SLM))
    return emitOpError("SLM is not supported for 2D Block TensorDesc.\n");

  return success();
}

//===----------------------------------------------------------------------===//
// XeGPU_PrefetchNdOp
//===----------------------------------------------------------------------===//
LogicalResult PrefetchNdOp::verify() {
  auto tdescTy = getTensorDescType();
  if (tdescTy.isScattered())
    return emitOpError("Expects a non-scattered TensorDesc.\n");

  if (!isReadHintOrNone(getL1HintAttr()))
    return emitOpError("invalid l1_hint: ") << getL1HintAttr();

  if (!isReadHintOrNone(getL2HintAttr()))
    return emitOpError("invalid l2_hint: ") << getL2HintAttr();

  if (!isReadHintOrNone(getL3HintAttr()))
    return emitOpError("invalid l3_hint: ") << getL3HintAttr();

  return success();
}

//===----------------------------------------------------------------------===//
// XeGPU_LoadNdOp
//===----------------------------------------------------------------------===//
LogicalResult LoadNdOp::verify() {
  auto tdescTy = getTensorDescType();
  auto valueTy = getType();

  if (tdescTy.getRank() > 2)
    return emitOpError("Expecting a 1D/2D TensorDesc.\n");

  if (tdescTy.isScattered())
    return emitOpError("Expects a non-scattered TensorDesc.\n");

  if (!valueTy)
    return emitOpError("Invalid result, it should be a VectorType.\n");

  if (!isReadHintOrNone(getL1HintAttr()))
    return emitOpError("invalid l1_hint: ") << getL1HintAttr();

  if (!isReadHintOrNone(getL2HintAttr()))
    return emitOpError("invalid l2_hint: ") << getL2HintAttr();

  if (!isReadHintOrNone(getL3HintAttr()))
    return emitOpError("invalid l3_hint: ") << getL3HintAttr();

  auto array_len = tdescTy.getArrayLength();
  auto tdescShape = getShapeOf(tdescTy);
  auto valueShape = getShapeOf(valueTy);

  if (getTranspose()) {
    auto trans = getTranspose().value();

    // Make sure the transpose value is valid.
    bool valid = std::all_of(trans.begin(), trans.end(), [&](int t) {
      return t >= 0 && t < tdescTy.getRank();
    });

    if (valid)
      transpose(trans, tdescShape);
    else
      mlir::emitWarning(getLoc()) << "Invalid transpose attr. It is ignored.";
  }

  if (getPacked()) {
    if (tdescTy.getRank() == 2) {
      const int axis = 0;
      auto vnni_factor = valueShape.back();
      tdescShape[axis] /= vnni_factor;
      tdescShape.push_back(vnni_factor);
    } else {
      mlir::emitWarning(getLoc())
          << "Invalid Packed Attr. It is ignored (available for 2D "
             "TensorDesc only).";
    }
  }

  if (array_len > 1) {
    auto it = tdescShape.begin();
    tdescShape.insert(it, array_len);
  }
  auto sgMap = tdescTy.getSGMapAttr();

<<<<<<< HEAD
  // if (tdescShape != valueShape)
  //   return emitOpError() << "Result shape doesn't match TensorDesc shape."
  //                        << "The expected shape is " << makeString(tdescShape)
  //                        << ". But the given shape is "
  //                        << makeString(valueShape) << ".\n";
=======
  if (!isArgShapesValid(tdescShape, valueShape, sgMap))
    return emitOpError() << "Result shape doesn't match TensorDesc shape."
                         << "The expected shape is " << makeString(tdescShape)
                         << ". But the given shape is "
                         << makeString(valueShape) << ".\n";
>>>>>>> 74690327
  return success();
}

//===----------------------------------------------------------------------===//
// XeGPU_StoreNdOp
//===----------------------------------------------------------------------===//
LogicalResult StoreNdOp::verify() {
  auto dstTy = getTensorDescType(); // Tile
  auto valTy = getValueType();      // Vector

  if (dstTy.getRank() > 2)
    return emitOpError("Expecting a 1D/2D TensorDesc.\n");

  if (dstTy.isScattered())
    return emitOpError("Expects a non-scattered TensorDesc.\n");

  if (!valTy)
    return emitOpError("Expecting a VectorType result.\n");

  if (!isWriteHintOrNone(getL1HintAttr()))
    return emitOpError("invalid l1_hint: ") << getL1HintAttr();

  if (!isWriteHintOrNone(getL2HintAttr()))
    return emitOpError("invalid l2_hint: ") << getL2HintAttr();

  if (!isWriteHintOrNone(getL3HintAttr()))
    return emitOpError("invalid l3_hint: ") << getL3HintAttr();

  auto tdescShape = getShapeOf(dstTy);
  auto valueShape = getShapeOf(valTy);
  auto sgMap = dstTy.getSGMapAttr();

  if (!isArgShapesValid(tdescShape, valueShape, sgMap))
    return emitOpError() << "Result shape doesn't match TensorDesc shape."
                         << "The expected shape is " << makeString(tdescShape)
                         << ". But the given shape is "
                         << makeString(valueShape) << ".\n";
  return success();
}

//===----------------------------------------------------------------------===//
// XeGPU_UpdateNDOffsetOp
//===----------------------------------------------------------------------===//
LogicalResult UpdateNdOffsetOp::verify() {
  auto ty = getTensorDescType();
  if (ty.isScattered())
    return emitOpError("Expects a non-scattered TensorDesc.\n");

  // number of offsets specified must match the rank of the tensor descriptor
  if (ty.getRank() != (int64_t)getNumOffsets()) {
    return emitOpError("Invalid number of offsets.");
  }
  return success();
}

//===----------------------------------------------------------------------===//
// XeGPU_CreateDescOp
//===----------------------------------------------------------------------===//

void CreateDescOp::build(OpBuilder &builder, OperationState &state,
                         TensorDescType TensorDesc, Value source,
                         llvm::ArrayRef<OpFoldResult> offsets) {
  auto loc = source.getLoc();
  int64_t size = static_cast<int64_t>(offsets.size());
  auto type = VectorType::get(size, builder.getIndexType());
  auto values = getValueOrCreateConstantIndexOp(builder, loc, offsets);
  auto offset = builder.create<vector::FromElementsOp>(loc, type, values);
  build(builder, state, TensorDesc, source, offset);
}

void CreateDescOp::build(OpBuilder &builder, OperationState &state,
                         TensorDescType TensorDesc, Value source,
                         llvm::ArrayRef<int64_t> offsets) {
  auto ofrs = getAsIndexOpFoldResult(builder.getContext(), offsets);
  build(builder, state, TensorDesc, source, ofrs);
}

LogicalResult CreateDescOp::verify() {
  auto tdescTy = getTensorDescType();

  if (getRankOf(getSource()) > 1)
    return emitOpError(
        "Expecting the source is a 1D memref or pointer (uint64_t).");

  if (!tdescTy.isScattered())
    return emitOpError("Expects a scattered TensorDesc.\n");

  // Memory space of created TensorDesc should match with the source.
  // Both source and TensorDesc are considered for global memory by default,
  // if the memory scope attr is not specified. If source is an integer,
  // it is considered as ptr to global memory.
  auto srcMemorySpace = getSourceMemorySpace();
  auto tdescMemorySpace = static_cast<unsigned>(tdescTy.getMemorySpace());
  if (srcMemorySpace != tdescMemorySpace)
    return emitOpError("Memory space mismatch.")
           << " Source: " << srcMemorySpace
           << ", TensorDesc: " << tdescMemorySpace;

  auto chunkSize = tdescTy.getChunkSize();

  // check chunk_size
  llvm::SmallVector<int64_t> supportedChunkSizes = {1,  2,  3,  4,   8,
                                                    16, 32, 64, 128, 256};
  if (!llvm::is_contained(supportedChunkSizes, chunkSize))
    return emitOpError("Invalid chunk_size. Supported values are 1, 2, 3, 4, "
                       "8, 16, 32, 64, 128, or 256.");

  // check total size
  auto elemBits = tdescTy.getElementType().getIntOrFloatBitWidth();
  auto bitsPerLane = elemBits * chunkSize;
  if (chunkSize > 1 && bitsPerLane % 32) {
    // For 8-bit and 16-bit data, the hardware only supports chunk size of 1.
    // For 32-bit data, the hardware can support larger larger chunk size. So
    // we can bitcast 8-bit/16-bit data to 32-bit data for better performance.
    // But this requires the total size is 32 bit aligned to make the
    // optimization work.
    return emitOpError(
        "access size (chunk_size * sizeof(elemTy)) should be 32-bit aligned.");
  }

  auto lscConstraints = 512 * 8; // each access is upto 512 bytes.
  if (elemBits * tdescTy.getNumElements() > lscConstraints)
    return emitOpError("total access size (simd_lanes * chunk_size * "
                       "sizeof(elemTy)) is upto 512 bytes.");

  SmallVector<int64_t> shape({(int64_t)getNumOffsets()});
  if (chunkSize != 1)
    shape.push_back(chunkSize);

  auto tdescShape = getShapeOf(tdescTy);
  if (shape != tdescShape)
    return emitOpError("Incorrect TensorDesc shape. ")
           << "Expected is " << makeString(shape) << "\n";
  if (auto sgMap = tdescTy.getSGMapAttr()) {
    // A work-item's slice of the TensorDesc with shape [sg_size] or
    // [sg_size, chunk_size] will be [1] or [1, chunks_size] respectively,
    // the mapping should reflect that.
    if (sgMap.getWiData()[0] > 1)
      return emitOpError("TensorDesc's SG map only supports multiple elements "
                         "contiguous along rows.");
    if (chunkSize != static_cast<int>(sgMap.getWiData()[1]))
      return emitOpError(
          "TensorDesc's chunkSize must match WI's data mapping.");
    if (int rank = tdescTy.getRank();
        (sgMap.getWiLayout()[2 - rank] != tdescShape[0]))
      return emitOpError("Detected a conflict between SG map's work-item "
                         "layout and TensorDesc shape. Check the index of "
                         "`subgroup_size` in WI layout map.");
  }
  return success();
}

//===----------------------------------------------------------------------===//
// XeGPU_PrefetchOp
//===----------------------------------------------------------------------===//
LogicalResult PrefetchOp::verify() {
  auto tdescTy = getTensorDescType();
  if (!tdescTy.isScattered())
    return emitOpError("Expects a scattered TensorDesc.\n");

  if (!isReadHintOrNone(getL1HintAttr()))
    return emitOpError("invalid l1_hint: ") << getL1HintAttr();

  if (!isReadHintOrNone(getL2HintAttr()))
    return emitOpError("invalid l2_hint: ") << getL2HintAttr();

  if (!isReadHintOrNone(getL3HintAttr()))
    return emitOpError("invalid l3_hint: ") << getL3HintAttr();

  return success();
}

//===----------------------------------------------------------------------===//
// XeGPU_LoadGatherOp
//===----------------------------------------------------------------------===//
LogicalResult LoadGatherOp::verify() {
  auto tdescTy = getTensorDescType();
  auto maskTy = getMaskType();
  auto valueTy = getValueType();

  if (!tdescTy.isScattered())
    return emitOpError("Expects a scattered TensorDesc.\n");

  if (!isReadHintOrNone(getL1HintAttr()))
    return emitOpError("invalid l1_hint: ") << getL1HintAttr();

  if (!isReadHintOrNone(getL2HintAttr()))
    return emitOpError("invalid l2_hint: ") << getL2HintAttr();

  if (!isReadHintOrNone(getL3HintAttr()))
    return emitOpError("invalid l3_hint: ") << getL3HintAttr();

  auto tdescElemTy = tdescTy.getElementType();
  auto valueElemTy = getElementType();
  if (tdescElemTy != valueElemTy)
    return emitOpError(
        "Value should have the same element type as TensorDesc.");

  auto maskShape = getShapeOf(maskTy);
  auto valueShape = getShapeOf(valueTy);
  auto tdescShape = getShapeOf(tdescTy);

  if (tdescShape[0] != maskShape[0])
    return emitOpError("dim-0 of the Mask and TensorDesc should be the same.");

  if (tdescTy.getRank() == 2) {
    if (!getTransposeAttr())
      return emitOpError("load of rank-2 tensor has to be transposed.");
    transpose({1, 0}, tdescShape);
  }

  if (auto sgMap = tdescTy.getSGMapAttr()) {
    auto valueVecTy = cast<VectorType>(valueTy);
    const int32_t wiData =
        sgMap.getWiData()[0] > 1 ? sgMap.getWiData()[0] : sgMap.getWiData()[1];
    // All represent the same concept: a number of row elements to store.
    if (valueVecTy.getNumElements() != wiData ||
        valueVecTy.getNumElements() != tdescTy.getChunkSize()) {
      return emitOpError("Chunk size, vector size and wi_data must match.");
    }
    // Work-item's slice (i.e., vector shape to load) is [1] or [1, chunk_size].
    tdescShape[tdescTy.getRank() - 1] = 1;
  }

  if (valueShape != tdescShape)
    return emitOpError("Unexpected result shape")
           << "(Expected shape: " << makeString(tdescShape)
           << ", Given shape: " << makeString(valueShape) << ").\n";

  return success();
}

//===----------------------------------------------------------------------===//
// XeGPU_StoreScatterOp
//===----------------------------------------------------------------------===//
LogicalResult StoreScatterOp::verify() {
  auto tdescTy = getTensorDescType();
  if (!tdescTy.isScattered())
    return emitOpError("Expects a scattered TensorDesc.\n");

  if (!isWriteHintOrNone(getL1HintAttr()))
    return emitOpError("invalid l1_hint: ") << getL1HintAttr();

  if (!isWriteHintOrNone(getL2HintAttr()))
    return emitOpError("invalid l2_hint: ") << getL2HintAttr();

  if (!isWriteHintOrNone(getL3HintAttr()))
    return emitOpError("invalid l3_hint: ") << getL3HintAttr();

  auto maskTy = getMaskType();
  auto valueTy = getValueType();
  auto maskShape = getShapeOf(maskTy);
  auto tdescShape = getShapeOf(tdescTy);
  auto valueShape = getShapeOf(valueTy);
  if (tdescShape[0] != maskShape[0])
    return emitOpError("dim-0 of the Mask and TensorDesc should be the same.");

  if (tdescTy.getRank() == 2) {
    if (!getTransposeAttr())
      return emitOpError("Store of a rank-2 tensor has to be transposed.");
    transpose({1, 0}, tdescShape);
  }

  if (auto sgMap = tdescTy.getSGMapAttr()) {
    auto valueVecTy = cast<VectorType>(valueTy);
    const int32_t wiData =
        sgMap.getWiData()[0] > 1 ? sgMap.getWiData()[0] : sgMap.getWiData()[1];
    // All represent the same concept: a number of row elements to store.
    if (valueVecTy.getNumElements() != wiData ||
        valueVecTy.getNumElements() != tdescTy.getChunkSize()) {
      return emitOpError("Chunk size, vector size and wi_data must match.");
    }
    // Work-item's slice (i.e., vector to store) is [1] or [1, chunk_size].
    tdescShape[tdescTy.getRank() - 1] = 1;
  }

  if (valueShape != tdescShape)
    return emitOpError("Unexpected value shape")
           << "(Expected shape: " << makeString(tdescShape)
           << ", Given shape: " << makeString(valueShape) << ").\n";

  return success();
}

//===----------------------------------------------------------------------===//
// XeGPU_UpdateOffsetOp
//===----------------------------------------------------------------------===//
void UpdateOffsetOp::build(OpBuilder &builder, OperationState &state,
                           mlir::Value tensorDesc,
                           llvm::ArrayRef<OpFoldResult> offsets) {
  auto tdescTy = mlir::dyn_cast<TensorDescType>(tensorDesc.getType());
  assert(tdescTy && "Expecting the source is a TensorDescType value.");
  auto loc = tensorDesc.getLoc();
  int64_t size = static_cast<int64_t>(offsets.size());
  auto type = VectorType::get({size}, builder.getIndexType());
  auto values = getValueOrCreateConstantIndexOp(builder, loc, offsets);
  auto offset = builder.create<vector::FromElementsOp>(loc, type, values);
  build(builder, state, tdescTy, tensorDesc, offset);
}

void UpdateOffsetOp::build(OpBuilder &builder, OperationState &state,
                           Value tensorDesc, llvm::ArrayRef<int64_t> offsets) {
  auto ofrs = getAsIndexOpFoldResult(builder.getContext(), offsets);
  build(builder, state, tensorDesc, ofrs);
}

//===----------------------------------------------------------------------===//
// XeGPU_DpasOp
//===----------------------------------------------------------------------===//
LogicalResult DpasOp::verify() {
  int64_t lhsRank = getLhsType().getRank();
  int64_t rhsRank = getRhsType().getRank();

  if (lhsRank != 2 || (rhsRank != 2 && rhsRank != 3))
    return emitOpError("expecting lhs to be a 2D vector, and rhs to be either "
                       "2D or 3D (packed) vector.");

  auto lhsShape = getLhsType().getShape();
  auto rhsShape = getRhsType().getShape();
  auto bK = rhsRank == 3 ? rhsShape[0] * rhsShape[2] : rhsShape[0];
  if (bK != lhsShape[1])
    return emitOpError("K-dimension mismatch.");

  return success();
}

} // namespace xegpu
} // namespace mlir

#include <mlir/Dialect/XeGPU/IR/XeGPUEnums.cpp.inc>
#define GET_OP_CLASSES
#include <mlir/Dialect/XeGPU/IR/XeGPU.cpp.inc><|MERGE_RESOLUTION|>--- conflicted
+++ resolved
@@ -316,19 +316,11 @@
   }
   auto sgMap = tdescTy.getSGMapAttr();
 
-<<<<<<< HEAD
-  // if (tdescShape != valueShape)
-  //   return emitOpError() << "Result shape doesn't match TensorDesc shape."
-  //                        << "The expected shape is " << makeString(tdescShape)
-  //                        << ". But the given shape is "
-  //                        << makeString(valueShape) << ".\n";
-=======
   if (!isArgShapesValid(tdescShape, valueShape, sgMap))
     return emitOpError() << "Result shape doesn't match TensorDesc shape."
                          << "The expected shape is " << makeString(tdescShape)
                          << ". But the given shape is "
                          << makeString(valueShape) << ".\n";
->>>>>>> 74690327
   return success();
 }
 
